--- conflicted
+++ resolved
@@ -180,22 +180,16 @@
                 "current_tool_use": {"toolUseId": "123", "name": "test", "input": '{"key": "value"}'},
                 "text": "",
                 "reasoningText": "",
-<<<<<<< HEAD
-                "redactedContent": b"",
-=======
-                "citationsContent": [],
->>>>>>> 4fbe46a8
+                "citationsContent": [],
+                "redactedContent": b"",
             },
             {
                 "content": [{"toolUse": {"toolUseId": "123", "name": "test", "input": {"key": "value"}}}],
                 "current_tool_use": {},
                 "text": "",
                 "reasoningText": "",
-<<<<<<< HEAD
-                "redactedContent": b"",
-=======
-                "citationsContent": [],
->>>>>>> 4fbe46a8
+                "citationsContent": [],
+                "redactedContent": b"",
             },
         ),
         # Tool Use - Missing input
@@ -205,22 +199,16 @@
                 "current_tool_use": {"toolUseId": "123", "name": "test"},
                 "text": "",
                 "reasoningText": "",
-<<<<<<< HEAD
-                "redactedContent": b"",
-=======
-                "citationsContent": [],
->>>>>>> 4fbe46a8
+                "citationsContent": [],
+                "redactedContent": b"",
             },
             {
                 "content": [{"toolUse": {"toolUseId": "123", "name": "test", "input": {}}}],
                 "current_tool_use": {},
                 "text": "",
                 "reasoningText": "",
-<<<<<<< HEAD
-                "redactedContent": b"",
-=======
-                "citationsContent": [],
->>>>>>> 4fbe46a8
+                "citationsContent": [],
+                "redactedContent": b"",
             },
         ),
         # Text
@@ -230,20 +218,14 @@
                 "current_tool_use": {},
                 "text": "test",
                 "reasoningText": "",
-<<<<<<< HEAD
-                "redactedContent": b"",
-=======
-                "citationsContent": [],
->>>>>>> 4fbe46a8
+                "citationsContent": [],
+                "redactedContent": b"",
             },
             {
                 "content": [{"text": "test"}],
                 "current_tool_use": {},
                 "text": "",
                 "reasoningText": "",
-<<<<<<< HEAD
-                "redactedContent": b"",
-=======
                 "citationsContent": [],
             },
         ),
@@ -262,7 +244,7 @@
                 "text": "",
                 "reasoningText": "",
                 "citationsContent": [{"citations": [{"text": "test", "source": "test"}]}],
->>>>>>> 4fbe46a8
+                "redactedContent": b"",
             },
         ),
         # Reasoning
@@ -273,11 +255,8 @@
                 "text": "",
                 "reasoningText": "test",
                 "signature": "123",
-<<<<<<< HEAD
-                "redactedContent": b"",
-=======
-                "citationsContent": [],
->>>>>>> 4fbe46a8
+                "citationsContent": [],
+                "redactedContent": b"",
             },
             {
                 "content": [{"reasoningContent": {"reasoningText": {"text": "test", "signature": "123"}}}],
@@ -285,23 +264,33 @@
                 "text": "",
                 "reasoningText": "",
                 "signature": "123",
-<<<<<<< HEAD
+                "citationsContent": [],
+            },
+        ),
+        # Reasoning without signature
+        (
+            {
+                "content": [],
+                "current_tool_use": {},
+                "text": "",
+                "reasoningText": "test",
+                "citationsContent": [],
+            },
+            {
+                "content": [{"reasoningContent": {"reasoningText": {"text": "test"}}}],
+                "current_tool_use": {},
+                "text": "",
+                "reasoningText": "",
+                "citationsContent": [],
                 "redactedContent": b"",
             },
         ),
         # redactedContent
-=======
-                "citationsContent": [],
-            },
-        ),
-        # Reasoning without signature
->>>>>>> 4fbe46a8
-        (
-            {
-                "content": [],
-                "current_tool_use": {},
-                "text": "",
-<<<<<<< HEAD
+        (
+            {
+                "content": [],
+                "current_tool_use": {},
+                "text": "",
                 "reasoningText": "",
                 "redactedContent": b"encoded_data",
             },
@@ -311,17 +300,6 @@
                 "text": "",
                 "reasoningText": "",
                 "redactedContent": b"",
-=======
-                "reasoningText": "test",
-                "citationsContent": [],
-            },
-            {
-                "content": [{"reasoningContent": {"reasoningText": {"text": "test"}}}],
-                "current_tool_use": {},
-                "text": "",
-                "reasoningText": "",
-                "citationsContent": [],
->>>>>>> 4fbe46a8
             },
         ),
         # Empty
@@ -331,22 +309,16 @@
                 "current_tool_use": {},
                 "text": "",
                 "reasoningText": "",
-<<<<<<< HEAD
-                "redactedContent": b"",
-=======
-                "citationsContent": [],
->>>>>>> 4fbe46a8
-            },
-            {
-                "content": [],
-                "current_tool_use": {},
-                "text": "",
-                "reasoningText": "",
-<<<<<<< HEAD
-                "redactedContent": b"",
-=======
-                "citationsContent": [],
->>>>>>> 4fbe46a8
+                "citationsContent": [],
+                "redactedContent": b"",
+            },
+            {
+                "content": [],
+                "current_tool_use": {},
+                "text": "",
+                "reasoningText": "",
+                "citationsContent": [],
+                "redactedContent": b"",
             },
         ),
     ],
@@ -545,82 +517,15 @@
                     }
                 },
             ],
-            [
-                {
-                    "event": {
-                        "messageStart": {
-                            "role": "assistant",
-                        },
-                    },
-                },
-                {
-                    "event": {
-                        "contentBlockStart": {
-                            "start": {},
-                        },
-                    },
-                },
-                {
-                    "event": {
-                        "contentBlockDelta": {
-                            "delta": {
-                                "text": "Hello!",
-                            },
-                        },
-                    },
-                },
-                {
-                    "data": "Hello!",
-                    "delta": {
-                        "text": "Hello!",
-                    },
-                },
-                {
-                    "event": {
-                        "contentBlockStop": {},
-                    },
-                },
-                {
-                    "event": {
-                        "messageStop": {
-                            "stopReason": "guardrail_intervened",
-                        },
-                    },
-                },
-                {
-                    "event": {
-                        "redactContent": {
-                            "redactAssistantContentMessage": "REDACTED.",
-                            "redactUserContentMessage": "REDACTED",
-                        },
-                    },
-                },
-                {
-                    "event": {
-                        "metadata": {
-                            "metrics": {
-                                "latencyMs": 1,
-                            },
-                            "usage": {
-                                "inputTokens": 1,
-                                "outputTokens": 1,
-                                "totalTokens": 1,
-                            },
-                        },
-                    },
-                },
-                {
-                    "stop": (
-                        "guardrail_intervened",
-                        {
-                            "role": "assistant",
-                            "content": [{"text": "REDACTED."}],
-                        },
-                        {"inputTokens": 1, "outputTokens": 1, "totalTokens": 1},
-                        {"latencyMs": 1},
-                    ),
-                },
-            ],
+            "guardrail_intervened",
+            {
+                "role": "assistant",
+                "content": [{"text": "REDACTED."}],
+            },
+            {"inputTokens": 1, "outputTokens": 1, "totalTokens": 1},
+            {"latencyMs": 1},
+            {"calls": 1},
+            [{"role": "user", "content": [{"text": "REDACTED"}]}],
         ),
         (
             [
@@ -804,7 +709,10 @@
         "test prompt",
     )
 
-<<<<<<< HEAD
+    # Ensure that we're getting typed events coming out of process_stream
+    non_typed_events = [event for event in tru_events if not isinstance(event, TypedEvent)]
+    assert non_typed_events == []
+
 
 def test_process_stream_redacted_content_callback():
     callback_args = []
@@ -834,9 +742,4 @@
 
     assert redacted_callbacks[1]["redactedContent"] == b"encoded_data_2"
     assert redacted_callbacks[1]["delta"] == {"reasoningContent": {"redactedContent": b"encoded_data_2"}}
-    assert redacted_callbacks[1]["reasoning"] is True
-=======
-    # Ensure that we're getting typed events coming out of process_stream
-    non_typed_events = [event for event in tru_events if not isinstance(event, TypedEvent)]
-    assert non_typed_events == []
->>>>>>> 4fbe46a8
+    assert redacted_callbacks[1]["reasoning"] is True