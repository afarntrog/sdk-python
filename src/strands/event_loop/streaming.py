"""Utilities for handling streaming responses from language models."""

import json
import logging
from typing import Any, AsyncGenerator, AsyncIterable, Optional

from ..models.model import Model
from ..types._events import (
    CitationStreamEvent,
    ModelStopReason,
    ModelStreamChunkEvent,
    ModelStreamEvent,
    ReasoningSignatureStreamEvent,
    ReasoningTextStreamEvent,
    TextStreamEvent,
    ToolUseStreamEvent,
    TypedEvent,
)
from ..types.citations import CitationsContentBlock
from ..types.content import ContentBlock, Message, Messages
from ..types.streaming import (
    ContentBlockDeltaEvent,
    ContentBlockStart,
    ContentBlockStartEvent,
    MessageStartEvent,
    MessageStopEvent,
    MetadataEvent,
    Metrics,
    RedactContentEvent,
    StopReason,
    StreamEvent,
    Usage,
)
from ..types.tools import ToolSpec, ToolUse

logger = logging.getLogger(__name__)


def remove_blank_messages_content_text(messages: Messages) -> Messages:
    """Remove or replace blank text in message content.

    Args:
        messages: Conversation messages to update.

    Returns:
        Updated messages.
    """
    removed_blank_message_content_text = False
    replaced_blank_message_content_text = False

    for message in messages:
        # only modify assistant messages
        if "role" in message and message["role"] != "assistant":
            continue
        if "content" in message:
            content = message["content"]
            has_tool_use = any("toolUse" in item for item in content)
            if len(content) == 0:
                content.append({"text": "[blank text]"})
                continue

            if has_tool_use:
                # Remove blank 'text' items for assistant messages
                before_len = len(content)
                content[:] = [item for item in content if "text" not in item or item["text"].strip()]
                if not removed_blank_message_content_text and before_len != len(content):
                    removed_blank_message_content_text = True
            else:
                # Replace blank 'text' with '[blank text]' for assistant messages
                for item in content:
                    if "text" in item and not item["text"].strip():
                        replaced_blank_message_content_text = True
                        item["text"] = "[blank text]"

    if removed_blank_message_content_text:
        logger.debug("removed blank message context text")
    if replaced_blank_message_content_text:
        logger.debug("replaced blank message context text")

    return messages


def handle_message_start(event: MessageStartEvent, message: Message) -> Message:
    """Handles the start of a message by setting the role in the message dictionary.

    Args:
        event: A message start event.
        message: The message dictionary being constructed.

    Returns:
        Updated message dictionary with the role set.
    """
    message["role"] = event["role"]
    return message


def handle_content_block_start(event: ContentBlockStartEvent) -> dict[str, Any]:
    """Handles the start of a content block by extracting tool usage information if any.

    Args:
        event: Start event.

    Returns:
        Dictionary with tool use id and name if tool use request, empty dictionary otherwise.
    """
    start: ContentBlockStart = event["start"]
    current_tool_use = {}

    if "toolUse" in start and start["toolUse"]:
        tool_use_data = start["toolUse"]
        current_tool_use["toolUseId"] = tool_use_data["toolUseId"]
        current_tool_use["name"] = tool_use_data["name"]
        current_tool_use["input"] = ""

    return current_tool_use


def handle_content_block_delta(
    event: ContentBlockDeltaEvent, state: dict[str, Any]
) -> tuple[dict[str, Any], ModelStreamEvent]:
    """Handles content block delta updates by appending text, tool input, or reasoning content to the state.

    Args:
        event: Delta event.
        state: The current state of message processing.

    Returns:
        Updated state with appended text or tool input.
    """
    delta_content = event["delta"]

    typed_event: ModelStreamEvent = ModelStreamEvent({})

    if "toolUse" in delta_content:
        if "input" not in state["current_tool_use"]:
            state["current_tool_use"]["input"] = ""

        state["current_tool_use"]["input"] += delta_content["toolUse"]["input"]
        typed_event = ToolUseStreamEvent(delta_content, state["current_tool_use"])

    elif "text" in delta_content:
        state["text"] += delta_content["text"]
        typed_event = TextStreamEvent(text=delta_content["text"], delta=delta_content)

    elif "citation" in delta_content:
        if "citationsContent" not in state:
            state["citationsContent"] = []

        state["citationsContent"].append(delta_content["citation"])
        typed_event = CitationStreamEvent(delta=delta_content, citation=delta_content["citation"])

    elif "reasoningContent" in delta_content:
        if "text" in delta_content["reasoningContent"]:
            if "reasoningText" not in state:
                state["reasoningText"] = ""

            state["reasoningText"] += delta_content["reasoningContent"]["text"]
            typed_event = ReasoningTextStreamEvent(
                reasoning_text=delta_content["reasoningContent"]["text"],
                delta=delta_content,
            )

        elif "signature" in delta_content["reasoningContent"]:
            if "signature" not in state:
                state["signature"] = ""

            state["signature"] += delta_content["reasoningContent"]["signature"]
            typed_event = ReasoningSignatureStreamEvent(
                reasoning_signature=delta_content["reasoningContent"]["signature"],
                delta=delta_content,
            )

<<<<<<< HEAD
        elif "redactedContent" in delta_content["reasoningContent"]:
            if "redactedContent" not in state:
                state["redactedContent"] = b""

            state["redactedContent"] += delta_content["reasoningContent"]["redactedContent"]
            callback_handler(
                redactedContent=delta_content["reasoningContent"]["redactedContent"],
                delta=delta_content,
                reasoning=True,
                **kwargs,
            )

    return state
=======
    return state, typed_event
>>>>>>> 4fbe46a8


def handle_content_block_stop(state: dict[str, Any]) -> dict[str, Any]:
    """Handles the end of a content block by finalizing tool usage, text content, or reasoning content.

    Args:
        state: The current state of message processing.

    Returns:
        Updated state with finalized content block.
    """
    content: list[ContentBlock] = state["content"]

    current_tool_use = state["current_tool_use"]
    text = state["text"]
    reasoning_text = state["reasoningText"]
<<<<<<< HEAD
    redacted_content = state["redactedContent"]
=======
    citations_content = state["citationsContent"]
>>>>>>> 4fbe46a8

    if current_tool_use:
        if "input" not in current_tool_use:
            current_tool_use["input"] = ""

        try:
            current_tool_use["input"] = json.loads(current_tool_use["input"])
        except ValueError:
            current_tool_use["input"] = {}

        tool_use_id = current_tool_use["toolUseId"]
        tool_use_name = current_tool_use["name"]

        tool_use = ToolUse(
            toolUseId=tool_use_id,
            name=tool_use_name,
            input=current_tool_use["input"],
        )
        content.append({"toolUse": tool_use})
        state["current_tool_use"] = {}

    elif text:
        content.append({"text": text})
        state["text"] = ""
        if citations_content:
            citations_block: CitationsContentBlock = {"citations": citations_content}
            content.append({"citationsContent": citations_block})
            state["citationsContent"] = []

    elif reasoning_text:
        content_block: ContentBlock = {
            "reasoningContent": {
                "reasoningText": {
                    "text": state["reasoningText"],
                }
            }
        }

        if "signature" in state:
            content_block["reasoningContent"]["reasoningText"]["signature"] = state["signature"]

        content.append(content_block)
        state["reasoningText"] = ""
    elif redacted_content:
        content.append({"reasoningContent": {"redactedContent": redacted_content}})
        state["redactedContent"] = b""

    return state


def handle_message_stop(event: MessageStopEvent) -> StopReason:
    """Handles the end of a message by returning the stop reason.

    Args:
        event: Stop event.

    Returns:
        The reason for stopping the stream.
    """
    return event["stopReason"]


def handle_redact_content(event: RedactContentEvent, state: dict[str, Any]) -> None:
    """Handles redacting content from the input or output.

    Args:
        event: Redact Content Event.
        state: The current state of message processing.
    """
    if event.get("redactAssistantContentMessage") is not None:
        state["message"]["content"] = [{"text": event["redactAssistantContentMessage"]}]


def extract_usage_metrics(event: MetadataEvent) -> tuple[Usage, Metrics]:
    """Extracts usage metrics from the metadata chunk.

    Args:
        event: metadata.

    Returns:
        The extracted usage metrics and latency.
    """
    usage = Usage(**event["usage"])
    metrics = Metrics(**event["metrics"])

    return usage, metrics


async def process_stream(chunks: AsyncIterable[StreamEvent]) -> AsyncGenerator[TypedEvent, None]:
    """Processes the response stream from the API, constructing the final message and extracting usage metrics.

    Args:
        chunks: The chunks of the response stream from the model.

    Yields:
        The reason for stopping, the constructed message, and the usage metrics.
    """
    stop_reason: StopReason = "end_turn"

    state: dict[str, Any] = {
        "message": {"role": "assistant", "content": []},
        "text": "",
        "current_tool_use": {},
        "reasoningText": "",
<<<<<<< HEAD
        "signature": "",
        "redactedContent": b"",
=======
        "citationsContent": [],
>>>>>>> 4fbe46a8
    }
    state["content"] = state["message"]["content"]

    usage: Usage = Usage(inputTokens=0, outputTokens=0, totalTokens=0)
    metrics: Metrics = Metrics(latencyMs=0)

    async for chunk in chunks:
        yield ModelStreamChunkEvent(chunk=chunk)
        if "messageStart" in chunk:
            state["message"] = handle_message_start(chunk["messageStart"], state["message"])
        elif "contentBlockStart" in chunk:
            state["current_tool_use"] = handle_content_block_start(chunk["contentBlockStart"])
        elif "contentBlockDelta" in chunk:
            state, typed_event = handle_content_block_delta(chunk["contentBlockDelta"], state)
            yield typed_event
        elif "contentBlockStop" in chunk:
            state = handle_content_block_stop(state)
        elif "messageStop" in chunk:
            stop_reason = handle_message_stop(chunk["messageStop"])
        elif "metadata" in chunk:
            usage, metrics = extract_usage_metrics(chunk["metadata"])
        elif "redactContent" in chunk:
            handle_redact_content(chunk["redactContent"], state)

    yield ModelStopReason(stop_reason=stop_reason, message=state["message"], usage=usage, metrics=metrics)


async def stream_messages(
    model: Model,
    system_prompt: Optional[str],
    messages: Messages,
    tool_specs: list[ToolSpec],
) -> AsyncGenerator[TypedEvent, None]:
    """Streams messages to the model and processes the response.

    Args:
        model: Model provider.
        system_prompt: The system prompt to send.
        messages: List of messages to send.
        tool_specs: The list of tool specs.

    Yields:
        The reason for stopping, the final message, and the usage metrics
    """
    logger.debug("model=<%s> | streaming messages", model)

    messages = remove_blank_messages_content_text(messages)
    chunks = model.stream(messages, tool_specs if tool_specs else None, system_prompt)

    async for event in process_stream(chunks):
        yield event<|MERGE_RESOLUTION|>--- conflicted
+++ resolved
@@ -170,7 +170,6 @@
                 delta=delta_content,
             )
 
-<<<<<<< HEAD
         elif "redactedContent" in delta_content["reasoningContent"]:
             if "redactedContent" not in state:
                 state["redactedContent"] = b""
@@ -183,10 +182,7 @@
                 **kwargs,
             )
 
-    return state
-=======
     return state, typed_event
->>>>>>> 4fbe46a8
 
 
 def handle_content_block_stop(state: dict[str, Any]) -> dict[str, Any]:
@@ -203,11 +199,8 @@
     current_tool_use = state["current_tool_use"]
     text = state["text"]
     reasoning_text = state["reasoningText"]
-<<<<<<< HEAD
+    citations_content = state["citationsContent"]
     redacted_content = state["redactedContent"]
-=======
-    citations_content = state["citationsContent"]
->>>>>>> 4fbe46a8
 
     if current_tool_use:
         if "input" not in current_tool_use:
@@ -312,12 +305,8 @@
         "text": "",
         "current_tool_use": {},
         "reasoningText": "",
-<<<<<<< HEAD
-        "signature": "",
+        "citationsContent": [],
         "redactedContent": b"",
-=======
-        "citationsContent": [],
->>>>>>> 4fbe46a8
     }
     state["content"] = state["message"]["content"]
 
